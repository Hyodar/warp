--- conflicted
+++ resolved
@@ -14,19 +14,11 @@
 import { forAllWidths, getIntOrFixedByteBitWidth, WarplibFunctionInfo } from '../../utils';
 
 // rhs is always unsigned, and signed and unsigned shl are the same
-<<<<<<< HEAD
-export async function shl(): Promise<void> {
-  //Need to provide an implementation with 256bit rhs and <256bit lhs
-  await generateFile(
-    'shl',
-    [
-=======
 export function shl(): WarplibFunctionInfo {
   //Need to provide an implementation with 256bit rhs and <256bit lhs
   return {
     fileName: 'shl',
     imports: [
->>>>>>> 1e513662
       'from starkware.cairo.common.bitwise import bitwise_and',
       'from starkware.cairo.common.cairo_builtins import BitwiseBuiltin',
       'from starkware.cairo.common.math import split_felt',
