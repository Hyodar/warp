import assert from 'assert';
import {
  BinaryOperation,
  FixedBytesType,
  FunctionCall,
  FunctionCallKind,
  Identifier,
  IntType,
} from 'solc-typed-ast';
import { AST } from '../../../ast/ast';
import { printNode, printTypeNode } from '../../../utils/astPrinter';
import { safeGetNodeType } from '../../../utils/nodeTypeProcessing';
import { mapRange, typeNameFromTypeNode } from '../../../utils/utils';
import {
  forAllWidths,
  bound,
  msb,
  mask,
  getIntOrFixedByteBitWidth,
  WarplibFunctionInfo,
} from '../../utils';

<<<<<<< HEAD
export async function shr(): Promise<void> {
  await generateFile(
    'shr',
    [
=======
export function shr(): WarplibFunctionInfo {
  return {
    fileName: 'shr',
    imports: [
>>>>>>> 1e513662
      'from starkware.cairo.common.bitwise import bitwise_and, bitwise_not',
      'from starkware.cairo.common.cairo_builtins import BitwiseBuiltin',
      'from starkware.cairo.common.math_cmp import is_le, is_le_felt',
      'from starkware.cairo.common.uint256 import Uint256, uint256_and',
      'from warplib.maths.pow2 import pow2',
    ],
    functions: forAllWidths((width) => {
      if (width === 256) {
        return [
          `func warp_shr256{range_check_ptr, bitwise_ptr : BitwiseBuiltin*}(lhs : Uint256, rhs : felt) -> (`,
          `        result : Uint256){`,
          `    let le_127 = is_le(rhs, 127);`,
          `    if (le_127 == 1){`,
          `        // (h', l') := (h, l) >> rhs`,
          `        // p := 2^rhs`,
          `        // l' = ((h & (p-1)) << (128 - rhs)) + ((l&~(p-1)) >> rhs)`,
          `        //    = ((h & (p-1)) << 128 >> rhs) + ((l&~(p-1)) >> rhs)`,
          `        //    = (h & (p-1)) * 2^128 / p + (l&~(p-1)) / p`,
          `        //    = (h & (p-1) * 2^128 + l&~(p-1)) / p`,
          `        // h' = h >> rhs = (h - h&(p-1)) / p`,
          `        let (p) = pow2(rhs);`,
          `        let (low_mask) = bitwise_not(p - 1);`,
          `        let (low_part) = bitwise_and(lhs.low, low_mask);`,
          `        let (high_part) = bitwise_and(lhs.high, p - 1);`,
          `        return (`,
          `            Uint256(low=(low_part + ${bound(
            128,
          )} * high_part) / p, high=(lhs.high - high_part) / p),);`,
          `    }`,
          `    let le_255 = is_le(rhs, 255);`,
          `    if (le_255 == 1){`,
          `        let (p) = pow2(rhs - 128);`,
          `        let (mask) = bitwise_not(p - 1);`,
          `        let (res) = bitwise_and(lhs.high, mask);`,
          `        return (Uint256(res / p, 0),);`,
          `    }`,
          `    return (Uint256(0, 0),);`,
          `}`,
          `func warp_shr256_256{range_check_ptr, bitwise_ptr : BitwiseBuiltin*}(lhs : Uint256, rhs : Uint256) -> (`,
          `        result : Uint256){`,
          `    if (rhs.high != 0){`,
          `        return (Uint256(0, 0),);`,
          `    }`,
          `    let le_127 = is_le(rhs.low, 127);`,
          `    if (le_127 == 1){`,
          `        // (h', l') := (h, l) >> rhs`,
          `        // p := 2^rhs`,
          `        // l' = ((h & (p-1)) << (128 - rhs)) + ((l&~(p-1)) >> rhs)`,
          `        //    = ((h & (p-1)) << 128 >> rhs) + ((l&~(p-1)) >> rhs)`,
          `        //    = (h & (p-1)) * 2^128 / p + (l&~(p-1)) / p`,
          `        //    = (h & (p-1) * 2^128 + l&~(p-1)) / p`,
          `        // h' = h >> rhs = (h - h&(p-1)) / p`,
          `        let (p) = pow2(rhs.low);`,
          `        let (low_mask) = bitwise_not(p - 1);`,
          `        let (low_part) = bitwise_and(lhs.low, low_mask);`,
          `        let (high_part) = bitwise_and(lhs.high, p - 1);`,
          `        return (`,
          `            Uint256(low=(low_part + ${bound(
            128,
          )} * high_part) / p, high=(lhs.high - high_part) / p),);`,
          `    }`,
          `    let le_255 = is_le(rhs.low, 255);`,
          `    if (le_255 == 1){`,
          `        let (p) = pow2(rhs.low - 128);`,
          `        let (mask) = bitwise_not(p - 1);`,
          `        let (res) = bitwise_and(lhs.high, mask);`,
          `        return (Uint256(res / p, 0),);`,
          `    }`,
          `    return (Uint256(0, 0),);`,
          `}`,
        ].join('\n');
      } else {
        return [
          `func warp_shr${width}{range_check_ptr, bitwise_ptr : BitwiseBuiltin*}(`,
          `        lhs : felt, rhs : felt) -> (res : felt){`,
          `    let large_shift = is_le_felt(${width}, rhs);`,
          `    if (large_shift == 1){`,
          `        return (0,);`,
          `    }else{`,
          `        let preserved_width = ${width} - rhs;`,
          `        let (preserved_bound) = pow2(preserved_width);`,
          `        let mask = preserved_bound - 1;`,
          `        let (divisor) = pow2(rhs);`,
          `        let shifted_mask = mask * divisor;`,
          `        let (lhs_truncated) = bitwise_and(lhs, shifted_mask);`,
          `        return (lhs_truncated / divisor , );`,
          `    }`,
          `}`,
          `func warp_shr${width}_256{range_check_ptr, bitwise_ptr : BitwiseBuiltin*}(`,
          `        lhs : felt, rhs : Uint256) -> (res : felt){`,
          `    if (rhs.high == 0){`,
          `        let (res,) = warp_shr${width}(lhs, rhs.low);`,
          `        return (res,);`,
          `    }else{`,
          `        return (0,);`,
          `    }`,
          `}`,
        ].join('\n');
      }
    }),
  };
}

<<<<<<< HEAD
export async function shr_signed(): Promise<void> {
  await generateFile(
    'shr_signed',
    [
=======
export function shr_signed(): WarplibFunctionInfo {
  return {
    fileName: 'shr_signed',
    imports: [
>>>>>>> 1e513662
      'from starkware.cairo.common.bitwise import bitwise_and',
      'from starkware.cairo.common.cairo_builtins import BitwiseBuiltin',
      'from starkware.cairo.common.math_cmp import is_le, is_le_felt',
      'from starkware.cairo.common.uint256 import Uint256, uint256_and',
      'from warplib.maths.pow2 import pow2',
      `from warplib.maths.shr import ${mapRange(32, (n) => `warp_shr${8 * n + 8}`).join(', ')}`,
    ],
    functions: forAllWidths((width) => {
      if (width === 256) {
        return [
          `func warp_shr_signed256{range_check_ptr, bitwise_ptr : BitwiseBuiltin*}(lhs : Uint256, rhs : felt) -> (res : Uint256){`,
          `    alloc_locals;`,
          `    let (local lhs_msb) = bitwise_and(lhs.high, ${msb(128)});`,
          `    let (logical_shift) = warp_shr256(lhs, rhs);`,
          `    if (lhs_msb == 0){`,
          `        return (logical_shift,);`,
          `    }else{`,
          `        let large_shift = is_le(${width}, rhs);`,
          `        if (large_shift == 1){`,
          `            return (Uint256(${mask(128)}, ${mask(128)}),);`,
          `        }else{`,
          `            let crosses_boundary = is_le(128, rhs);`,
          `            if (crosses_boundary == 1){`,
          `                let (bound) = pow2(rhs-128);`,
          `                let ones = bound - 1;`,
          `                let (shift) = pow2(256-rhs);`,
          `                return (Uint256(logical_shift.low+ones*shift, ${mask(128)}),);`,
          `            }else{`,
          `                let (bound) = pow2(rhs);`,
          `                let ones = bound - 1;`,
          `                let (shift) = pow2(128-rhs);`,
          `                return (Uint256(logical_shift.low, logical_shift.high+ones*shift),);`,
          `            }`,
          `        }`,
          `    }`,
          `}`,
          `func warp_shr_signed256_256{range_check_ptr, bitwise_ptr : BitwiseBuiltin*}(lhs : Uint256, rhs : Uint256) -> (res : Uint256){`,
          `    if (rhs.high == 0){`,
          `        let (res) = warp_shr_signed256(lhs, rhs.low);`,
          `        return (res,);`,
          `    }else{`,
          `        let (res) = warp_shr_signed256(lhs, 256);`,
          `        return (res,);`,
          `    }`,
          `}`,
        ].join('\n');
      } else {
        return [
          `func warp_shr_signed${width}{range_check_ptr, bitwise_ptr : BitwiseBuiltin*}(`,
          `        lhs : felt, rhs : felt) -> (res : felt){`,
          `    alloc_locals;`,
          `    let (local lhs_msb) = bitwise_and(lhs, ${msb(width)});`,
          `    local bitwise_ptr : BitwiseBuiltin* = bitwise_ptr;`,
          `    if (lhs_msb == 0){`,
          `        let (res) = warp_shr${width}(lhs, rhs);`,
          `        return (res,);`,
          `    }else{`,
          `        let large_shift = is_le_felt(${width}, rhs);`,
          `        if (large_shift == 1){`,
          `            return (${mask(width)},);`,
          `        }else{`,
          `            let (shifted) = warp_shr${width}(lhs, rhs);`,
          `            let (sign_extend_bound) = pow2(rhs);`,
          `            let sign_extend_value = sign_extend_bound - 1;`,
          `            let (sign_extend_multiplier) = pow2(${width} - rhs);`,
          `            return (shifted + sign_extend_value * sign_extend_multiplier,);`,
          `        }`,
          `    }`,
          `}`,
          `func warp_shr_signed${width}_256{range_check_ptr, bitwise_ptr : BitwiseBuiltin*}(`,
          `        lhs : felt, rhs : Uint256) -> (res : felt){`,
          `    if (rhs.high == 0){`,
          `        let (res) = warp_shr${width}(lhs, rhs.low);`,
          `        return (res,);`,
          `    }else{`,
          `        let (res) = warp_shr${width}(lhs, ${width});`,
          `        return (res,);`,
          `    }`,
          `}`,
        ].join('\n');
      }
    }),
  };
}

export function functionaliseShr(node: BinaryOperation, ast: AST): void {
  const lhsType = safeGetNodeType(node.vLeftExpression, ast.inference);
  const rhsType = safeGetNodeType(node.vRightExpression, ast.inference);
  const retType = safeGetNodeType(node, ast.inference);

  assert(
    lhsType instanceof IntType || lhsType instanceof FixedBytesType,
    `lhs of >> ${printNode(node)} non-int type ${printTypeNode(lhsType)}`,
  );
  assert(
    rhsType instanceof IntType,
    `rhs of >> ${printNode(node)} non-int type ${printTypeNode(rhsType)}`,
  );

  const lhsWidth = getIntOrFixedByteBitWidth(lhsType);
  const signed = lhsType instanceof IntType && lhsType.signed;

  const fullName = `warp_shr${signed ? '_signed' : ''}${lhsWidth}${
    rhsType.nBits === 256 ? '_256' : ''
  }`;

  const importName = `warplib.maths.shr${signed ? '_signed' : ''}`;

  const importedFunc = ast.registerImport(
    node,
    importName,
    fullName,
    [
      ['lhs', typeNameFromTypeNode(lhsType, ast)],
      ['rhs', typeNameFromTypeNode(rhsType, ast)],
    ],
    [['res', typeNameFromTypeNode(retType, ast)]],
  );
  const call = new FunctionCall(
    ast.reserveId(),
    node.src,
    node.typeString,
    FunctionCallKind.FunctionCall,
    new Identifier(
      ast.reserveId(),
      '',
      `function (${node.vLeftExpression.typeString}, ${node.vRightExpression.typeString}) returns (${node.typeString})`,
      fullName,
      importedFunc.id,
    ),
    [node.vLeftExpression, node.vRightExpression],
  );

  ast.replaceNode(node, call);
}<|MERGE_RESOLUTION|>--- conflicted
+++ resolved
@@ -20,17 +20,10 @@
   WarplibFunctionInfo,
 } from '../../utils';
 
-<<<<<<< HEAD
-export async function shr(): Promise<void> {
-  await generateFile(
-    'shr',
-    [
-=======
 export function shr(): WarplibFunctionInfo {
   return {
     fileName: 'shr',
     imports: [
->>>>>>> 1e513662
       'from starkware.cairo.common.bitwise import bitwise_and, bitwise_not',
       'from starkware.cairo.common.cairo_builtins import BitwiseBuiltin',
       'from starkware.cairo.common.math_cmp import is_le, is_le_felt',
@@ -134,17 +127,10 @@
   };
 }
 
-<<<<<<< HEAD
-export async function shr_signed(): Promise<void> {
-  await generateFile(
-    'shr_signed',
-    [
-=======
 export function shr_signed(): WarplibFunctionInfo {
   return {
     fileName: 'shr_signed',
     imports: [
->>>>>>> 1e513662
       'from starkware.cairo.common.bitwise import bitwise_and',
       'from starkware.cairo.common.cairo_builtins import BitwiseBuiltin',
       'from starkware.cairo.common.math_cmp import is_le, is_le_felt',
