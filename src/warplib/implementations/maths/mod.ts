import { BinaryOperation } from 'solc-typed-ast';
import { AST } from '../../../ast/ast';
import { mapRange } from '../../../utils/utils';
import { forAllWidths, IntxIntFunction, WarplibFunctionInfo } from '../../utils';

<<<<<<< HEAD
export async function mod_signed(): Promise<void> {
  await generateFile(
    'mod_signed',
    [
=======
export function mod_signed(): WarplibFunctionInfo {
  return {
    fileName: 'mod_signed',
    imports: [
>>>>>>> 1e513662
      'from starkware.cairo.common.bitwise import bitwise_and',
      'from starkware.cairo.common.cairo_builtins import BitwiseBuiltin',
      'from starkware.cairo.common.uint256 import Uint256, uint256_signed_div_rem',
      'from warplib.maths.utils import felt_to_uint256',
      `from warplib.maths.int_conversions import ${mapRange(
        31,
        (n) => `warp_int${8 * n + 8}_to_int256`,
      ).join(', ')}, ${mapRange(31, (n) => `warp_int256_to_int${8 * n + 8}`).join(', ')}`,
    ],
    functions: forAllWidths((width) => {
      if (width === 256) {
        return [
          'func warp_mod_signed256{range_check_ptr}(lhs : Uint256, rhs : Uint256) -> (res : Uint256){',
          `    if (rhs.high == 0 and rhs.low == 0){`,
          `        with_attr error_message("Modulo by zero error"){`,
          `           assert 1 = 0;`,
          `        }`,
          `    }`,
          '    let (_, res : Uint256) = uint256_signed_div_rem(lhs, rhs);',
          '    return (res,);',
          '}',
        ].join('\n');
      } else {
        return [
          `func warp_mod_signed${width}{range_check_ptr, bitwise_ptr: BitwiseBuiltin*}(lhs : felt, rhs : felt) -> (res : felt){`,
          `    alloc_locals;`,
          `    if (rhs == 0){`,
          `        with_attr error_message("Modulo by zero error"){`,
          `            assert 1 = 0;`,
          `        }`,
          `    }`,
          `    let (local lhs_256) = warp_int${width}_to_int256(lhs);`,
          `    let (rhs_256) = warp_int${width}_to_int256(rhs);`,
          '    let (_, res256) = uint256_signed_div_rem(lhs_256, rhs_256);',
          `    let (truncated) = warp_int256_to_int${width}(res256);`,
          `    return (truncated,);`,
          '}',
        ].join('\n');
      }
    }),
  };
}

export function functionaliseMod(node: BinaryOperation, ast: AST): void {
  IntxIntFunction(node, 'mod', 'signedOrWide', true, false, ast);
}<|MERGE_RESOLUTION|>--- conflicted
+++ resolved
@@ -3,17 +3,10 @@
 import { mapRange } from '../../../utils/utils';
 import { forAllWidths, IntxIntFunction, WarplibFunctionInfo } from '../../utils';
 
-<<<<<<< HEAD
-export async function mod_signed(): Promise<void> {
-  await generateFile(
-    'mod_signed',
-    [
-=======
 export function mod_signed(): WarplibFunctionInfo {
   return {
     fileName: 'mod_signed',
     imports: [
->>>>>>> 1e513662
       'from starkware.cairo.common.bitwise import bitwise_and',
       'from starkware.cairo.common.cairo_builtins import BitwiseBuiltin',
       'from starkware.cairo.common.uint256 import Uint256, uint256_signed_div_rem',
