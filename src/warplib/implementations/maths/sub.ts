import assert from 'assert';
import { BinaryOperation, IntType } from 'solc-typed-ast';
import { AST } from '../../../ast/ast';
import { printTypeNode } from '../../../utils/astPrinter';
import { safeGetNodeType } from '../../../utils/nodeTypeProcessing';
import {
  forAllWidths,
  bound,
  mask,
  msb,
  msbAndNext,
  IntxIntFunction,
  WarplibFunctionInfo,
} from '../../utils';

<<<<<<< HEAD
export async function sub_unsafe(): Promise<void> {
  await generateFile(
    'sub_unsafe',
    [
=======
export function sub_unsafe(): WarplibFunctionInfo {
  return {
    fileName: 'sub_unsafe',
    imports: [
>>>>>>> 1e513662
      'from starkware.cairo.common.bitwise import bitwise_and',
      'from starkware.cairo.common.cairo_builtins import BitwiseBuiltin',
      'from starkware.cairo.common.uint256 import Uint256',
    ],
    functions: forAllWidths((width) => {
      if (width === 256) {
        return [
          `func warp_sub_unsafe256{bitwise_ptr : BitwiseBuiltin*}(lhs : Uint256, rhs : Uint256) -> (`,
          `        result : Uint256){`,
          '    //preemptively borrow from bit128',
          `    let (low_safe) = bitwise_and(${bound(128)} + lhs.low - rhs.low, ${mask(128)});`,
          `    let low_unsafe = lhs.low - rhs.low;`,
          `    if (low_safe == low_unsafe){`,
          '        //the borrow was not used',
          `        let (high) = bitwise_and(${bound(128)} + lhs.high - rhs.high, ${mask(128)});`,
          `        return (Uint256(low_safe, high),);`,
          `    }else{`,
          '        //the borrow was used',
          `        let (high) = bitwise_and(${bound(128)} + lhs.high - rhs.high - 1, ${mask(
            128,
          )});`,
          `        return (Uint256(low_safe, high),);`,
          `    }`,
          `}`,
        ].join('\n');
      } else {
        return [
          `func warp_sub_unsafe${width}{bitwise_ptr : BitwiseBuiltin*}(lhs : felt, rhs : felt) -> (`,
          `        res : felt){`,
          `    let res : felt = ${bound(width)} + lhs - rhs;`,
          `    let (res) = bitwise_and(res, ${mask(width)});`,
          `    return (res,);`,
          `}`,
        ].join('\n');
      }
    }),
  };
}

<<<<<<< HEAD
export async function sub_signed(): Promise<void> {
  await generateFile(
    'sub_signed',
    [
=======
export function sub_signed(): WarplibFunctionInfo {
  return {
    fileName: 'sub_signed',
    imports: [
>>>>>>> 1e513662
      'from starkware.cairo.common.bitwise import bitwise_and',
      'from starkware.cairo.common.cairo_builtins import BitwiseBuiltin',
      'from starkware.cairo.common.uint256 import Uint256, uint256_add, uint256_signed_le, uint256_sub, uint256_not',
    ],
    functions: forAllWidths((width) => {
      if (width === 256) {
        return [
          `func warp_sub_signed${width}{range_check_ptr, bitwise_ptr : BitwiseBuiltin*}(lhs : Uint256, rhs : Uint256) -> (`,
          `        res : Uint256){`,
          `    // First sign extend both operands`,
          `    let (left_msb : felt) = bitwise_and(lhs.high, ${msb(128)});`,
          `    let (right_msb : felt) = bitwise_and(rhs.high, ${msb(128)});`,
          `    let left_overflow : felt = left_msb / ${msb(128)};`,
          `    let right_overflow : felt = right_msb / ${msb(128)};`,
          ``,
          `    // Now safely negate the rhs and add (l - r = l + (-r))`,
          `    let (right_flipped : Uint256) = uint256_not(rhs);`,
          `    let (right_neg, overflow) = uint256_add(right_flipped, Uint256(1,0));`,
          `    let right_overflow_neg = overflow + 1 - right_overflow;`,
          `    let (res, res_base_overflow) = uint256_add(lhs, right_neg);`,
          `    let res_overflow = res_base_overflow + left_overflow + right_overflow_neg;`,
          ``,
          `    // Check if the result fits in the correct width`,
          `    let (res_msb : felt) = bitwise_and(res.high, ${msb(128)});`,
          `    let (res_overflow_lsb : felt) = bitwise_and(res_overflow, 1);`,
          `    assert res_overflow_lsb * ${msb(128)} = res_msb;`,
          ``,
          `    // Narrow and return`,
          `    return (res,);`,
          `}`,
        ].join('\n');
      } else {
        return [
          `func warp_sub_signed${width}{bitwise_ptr : BitwiseBuiltin*}(lhs : felt, rhs : felt) -> (`,
          `        res : felt){`,
          `    // First sign extend both operands`,
          `    let (left_msb : felt) = bitwise_and(lhs, ${msb(width)});`,
          `    let (right_msb : felt) = bitwise_and(rhs, ${msb(width)});`,
          `    let left_safe : felt = lhs + 2 * left_msb;`,
          `    let right_safe : felt = rhs + 2 * right_msb;`,
          ``,
          `    // Now safely negate the rhs and add (l - r = l + (-r))`,
          `    let right_neg : felt = ${bound(width + 1)} - right_safe;`,
          `    let extended_res : felt = left_safe + right_neg;`,
          ``,
          `    // Check if the result fits in the correct width`,
          `    let (overflowBits) = bitwise_and(extended_res, ${msbAndNext(width)});`,
          `    assert overflowBits * (overflowBits - ${msbAndNext(width)}) = 0;`,
          ``,
          `    // Narrow and return`,
          `    let (res) = bitwise_and(extended_res, ${mask(width)});`,
          `    return (res,);`,
          `}`,
        ].join('\n');
      }
    }),
  };
}

<<<<<<< HEAD
export async function sub_signed_unsafe(): Promise<void> {
  await generateFile(
    'sub_signed_unsafe',
    [
=======
export function sub_signed_unsafe(): WarplibFunctionInfo {
  return {
    fileName: 'sub_signed_unsafe',
    imports: [
>>>>>>> 1e513662
      'from starkware.cairo.common.bitwise import bitwise_and',
      'from starkware.cairo.common.cairo_builtins import BitwiseBuiltin',
      'from starkware.cairo.common.uint256 import Uint256, uint256_sub',
    ],
    functions: forAllWidths((width) => {
      if (width === 256) {
        return [
          'func warp_sub_signed_unsafe256{range_check_ptr}(lhs : Uint256, rhs : Uint256) -> (res : Uint256){',
          '    let (res) =  uint256_sub(lhs, rhs);',
          '    return (res,);',
          '}',
        ].join('\n');
      } else {
        return [
          `func warp_sub_signed_unsafe${width}{bitwise_ptr : BitwiseBuiltin*}(`,
          `        lhs : felt, rhs : felt) -> (res : felt){`,
          `    // First sign extend both operands`,
          `    let (left_msb : felt) = bitwise_and(lhs, ${msb(width)});`,
          `    let (right_msb : felt) = bitwise_and(rhs, ${msb(width)});`,
          `    let left_safe : felt = lhs + 2 * left_msb;`,
          `    let right_safe : felt = rhs + 2 * right_msb;`,
          ``,
          `    // Now safely negate the rhs and add (l - r = l + (-r))`,
          `    let right_neg : felt = ${bound(width + 1)} - right_safe;`,
          `    let extended_res : felt = left_safe + right_neg;`,
          ``,
          `    // Narrow and return`,
          `    let (res) = bitwise_and(extended_res, ${mask(width)});`,
          `    return (res,);`,
          `}`,
        ].join('\n');
      }
    }),
  };
}

//func warp_sub{range_check_ptr}(lhs : felt, rhs : felt) -> (res : felt):
//func warp_sub256{range_check_ptr, bitwise_ptr : BitwiseBuiltin*}(lhs : Uint256, rhs : Uint256) -> (res : Uint256):

export function functionaliseSub(node: BinaryOperation, unsafe: boolean, ast: AST): void {
  const typeNode = safeGetNodeType(node, ast.inference);
  assert(
    typeNode instanceof IntType,
    `Expected IntType for subtraction, got ${printTypeNode(typeNode)}`,
  );
  if (unsafe) {
    IntxIntFunction(node, 'sub', 'always', true, unsafe, ast);
  } else {
    IntxIntFunction(node, 'sub', 'signedOrWide', true, unsafe, ast);
  }
}<|MERGE_RESOLUTION|>--- conflicted
+++ resolved
@@ -13,17 +13,10 @@
   WarplibFunctionInfo,
 } from '../../utils';
 
-<<<<<<< HEAD
-export async function sub_unsafe(): Promise<void> {
-  await generateFile(
-    'sub_unsafe',
-    [
-=======
 export function sub_unsafe(): WarplibFunctionInfo {
   return {
     fileName: 'sub_unsafe',
     imports: [
->>>>>>> 1e513662
       'from starkware.cairo.common.bitwise import bitwise_and',
       'from starkware.cairo.common.cairo_builtins import BitwiseBuiltin',
       'from starkware.cairo.common.uint256 import Uint256',
@@ -63,17 +56,10 @@
   };
 }
 
-<<<<<<< HEAD
-export async function sub_signed(): Promise<void> {
-  await generateFile(
-    'sub_signed',
-    [
-=======
 export function sub_signed(): WarplibFunctionInfo {
   return {
     fileName: 'sub_signed',
     imports: [
->>>>>>> 1e513662
       'from starkware.cairo.common.bitwise import bitwise_and',
       'from starkware.cairo.common.cairo_builtins import BitwiseBuiltin',
       'from starkware.cairo.common.uint256 import Uint256, uint256_add, uint256_signed_le, uint256_sub, uint256_not',
@@ -133,17 +119,10 @@
   };
 }
 
-<<<<<<< HEAD
-export async function sub_signed_unsafe(): Promise<void> {
-  await generateFile(
-    'sub_signed_unsafe',
-    [
-=======
 export function sub_signed_unsafe(): WarplibFunctionInfo {
   return {
     fileName: 'sub_signed_unsafe',
     imports: [
->>>>>>> 1e513662
       'from starkware.cairo.common.bitwise import bitwise_and',
       'from starkware.cairo.common.cairo_builtins import BitwiseBuiltin',
       'from starkware.cairo.common.uint256 import Uint256, uint256_sub',
