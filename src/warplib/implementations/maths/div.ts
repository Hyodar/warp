import { BinaryOperation } from 'solc-typed-ast';
import { AST } from '../../../ast/ast';
import { mapRange } from '../../../utils/utils';
import { forAllWidths, IntxIntFunction, mask, WarplibFunctionInfo } from '../../utils';

<<<<<<< HEAD
export async function div_signed(): Promise<void> {
  await generateFile(
    'div_signed',
    [
=======
export function div_signed(): WarplibFunctionInfo {
  return {
    fileName: 'div_signed',
    imports: [
>>>>>>> 1e513662
      'from starkware.cairo.common.bitwise import bitwise_and',
      'from starkware.cairo.common.cairo_builtins import BitwiseBuiltin',
      'from starkware.cairo.common.uint256 import Uint256, uint256_signed_div_rem, uint256_eq',
      'from warplib.maths.utils import felt_to_uint256',
      `from warplib.maths.int_conversions import ${mapRange(
        31,
        (n) => `warp_int${8 * n + 8}_to_int256`,
      ).join(', ')}, ${mapRange(31, (n) => `warp_int256_to_int${8 * n + 8}`).join(', ')}`,
      `from warplib.maths.mul_signed import ${mapRange(32, (n) => `warp_mul_signed${8 * n + 8}`)}`,
    ],
    functions: forAllWidths((width) => {
      if (width === 256) {
        return [
          'func warp_div_signed256{range_check_ptr, bitwise_ptr: BitwiseBuiltin*}(lhs : Uint256, rhs : Uint256) -> (res : Uint256){',
          `    if (rhs.high == 0 and rhs.low == 0){`,
          `       with_attr error_message("Division by zero error"){`,
          `          assert 1 = 0;`,
          `       }`,
          `    }`,
          `    let (is_minus_one) = uint256_eq(rhs, Uint256(${mask(128)}, ${mask(128)}));`,
          `    if (is_minus_one == 1){`,
          '        let (res : Uint256) = warp_mul_signed256(lhs, rhs);',
          '        return (res,);',
          '    }',
          '    let (res : Uint256, _) = uint256_signed_div_rem(lhs, rhs);',
          '    return (res,);',
          '}',
        ].join('\n');
      } else {
        return [
          `func warp_div_signed${width}{range_check_ptr, bitwise_ptr: BitwiseBuiltin*}(lhs : felt, rhs : felt) -> (res : felt){`,
          `    alloc_locals;`,
          `    if (rhs == 0){`,
          `        with_attr error_message("Division by zero error"){`,
          `            assert 1 = 0;`,
          `        }`,
          `    }`,
          `    if (rhs == ${mask(width)}){`,
          `        let (res : felt) = warp_mul_signed${width}(lhs, rhs);`,
          `        return (res,);`,
          '    }',
          `    let (local lhs_256) = warp_int${width}_to_int256(lhs);`,
          `    let (rhs_256) = warp_int${width}_to_int256(rhs);`,
          '    let (res256, _) = uint256_signed_div_rem(lhs_256, rhs_256);',
          `    let (truncated) = warp_int256_to_int${width}(res256);`,
          `    return (truncated,);`,
          '}',
        ].join('\n');
      }
    }),
  };
}

<<<<<<< HEAD
export async function div_signed_unsafe(): Promise<void> {
  await generateFile(
    'div_signed_unsafe',
    [
=======
export function div_signed_unsafe(): WarplibFunctionInfo {
  return {
    fileName: 'div_signed_unsafe',
    imports: [
>>>>>>> 1e513662
      'from starkware.cairo.common.bitwise import bitwise_and',
      'from starkware.cairo.common.cairo_builtins import BitwiseBuiltin',
      'from starkware.cairo.common.uint256 import Uint256, uint256_signed_div_rem, uint256_eq',
      'from warplib.maths.utils import felt_to_uint256',
      `from warplib.maths.int_conversions import ${mapRange(
        31,
        (n) => `warp_int${8 * n + 8}_to_int256`,
      ).join(', ')}, ${mapRange(31, (n) => `warp_int256_to_int${8 * n + 8}`).join(', ')}`,
      `from warplib.maths.mul_signed_unsafe import ${mapRange(
        32,
        (n) => `warp_mul_signed_unsafe${8 * n + 8}`,
      )}`,
    ],
    functions: forAllWidths((width) => {
      if (width === 256) {
        return [
          'func warp_div_signed_unsafe256{range_check_ptr, bitwise_ptr: BitwiseBuiltin*}(lhs : Uint256, rhs : Uint256) -> (res : Uint256){',
          `    if (rhs.high == 0 and rhs.low == 0){`,
          `        with_attr error_message("Division by zero error"){`,
          `           assert 1 = 0;`,
          `        }`,
          `    }`,
          `    let (is_minus_one) = uint256_eq(rhs, Uint256(${mask(128)}, ${mask(128)}));`,
          `    if (is_minus_one == 1){`,
          '        let (res : Uint256) = warp_mul_signed_unsafe256(lhs, rhs);',
          '        return (res,);',
          '    }',
          '    let (res : Uint256, _) = uint256_signed_div_rem(lhs, rhs);',
          '    return (res,);',
          '}',
        ].join('\n');
      } else {
        return [
          `func warp_div_signed_unsafe${width}{range_check_ptr, bitwise_ptr: BitwiseBuiltin*}(lhs : felt, rhs : felt) -> (res : felt){`,
          `    alloc_locals;`,
          `    if (rhs == 0){`,
          `        with_attr error_message("Division by zero error"){`,
          `            assert 1 = 0;`,
          `        }`,
          `    }`,
          `    if (rhs == ${mask(width)}){`,
          `        let (res : felt) = warp_mul_signed_unsafe${width}(lhs, rhs);`,
          `        return (res,);`,
          '    }',
          `    let (local lhs_256) = warp_int${width}_to_int256(lhs);`,
          `    let (rhs_256) = warp_int${width}_to_int256(rhs);`,
          '    let (res256, _) = uint256_signed_div_rem(lhs_256, rhs_256);',
          `    let (truncated) = warp_int256_to_int${width}(res256);`,
          `    return (truncated,);`,
          '}',
        ].join('\n');
      }
    }),
  };
}

export function functionaliseDiv(node: BinaryOperation, unsafe: boolean, ast: AST): void {
  IntxIntFunction(node, 'div', 'signedOrWide', true, unsafe, ast);
}<|MERGE_RESOLUTION|>--- conflicted
+++ resolved
@@ -3,17 +3,10 @@
 import { mapRange } from '../../../utils/utils';
 import { forAllWidths, IntxIntFunction, mask, WarplibFunctionInfo } from '../../utils';
 
-<<<<<<< HEAD
-export async function div_signed(): Promise<void> {
-  await generateFile(
-    'div_signed',
-    [
-=======
 export function div_signed(): WarplibFunctionInfo {
   return {
     fileName: 'div_signed',
     imports: [
->>>>>>> 1e513662
       'from starkware.cairo.common.bitwise import bitwise_and',
       'from starkware.cairo.common.cairo_builtins import BitwiseBuiltin',
       'from starkware.cairo.common.uint256 import Uint256, uint256_signed_div_rem, uint256_eq',
@@ -67,17 +60,10 @@
   };
 }
 
-<<<<<<< HEAD
-export async function div_signed_unsafe(): Promise<void> {
-  await generateFile(
-    'div_signed_unsafe',
-    [
-=======
 export function div_signed_unsafe(): WarplibFunctionInfo {
   return {
     fileName: 'div_signed_unsafe',
     imports: [
->>>>>>> 1e513662
       'from starkware.cairo.common.bitwise import bitwise_and',
       'from starkware.cairo.common.cairo_builtins import BitwiseBuiltin',
       'from starkware.cairo.common.uint256 import Uint256, uint256_signed_div_rem, uint256_eq',
