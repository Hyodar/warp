import { UnaryOperation } from 'solc-typed-ast';
import { AST } from '../../../ast/ast';
import { bound, forAllWidths, IntFunction, mask, WarplibFunctionInfo } from '../../utils';

// This satisfies the solidity convention of -type(intX).min = type(intX).min
<<<<<<< HEAD
export async function negate(): Promise<void> {
  await generateFile(
    'negate',
    [
=======
export function negate(): WarplibFunctionInfo {
  return {
    fileName: 'negate',
    imports: [
>>>>>>> 1e513662
      'from starkware.cairo.common.bitwise import bitwise_and',
      'from starkware.cairo.common.cairo_builtins import BitwiseBuiltin',
      'from starkware.cairo.common.uint256 import Uint256, uint256_neg',
    ],
    functions: forAllWidths((width) => {
      if (width === 256) {
        return [
          'func warp_negate256{range_check_ptr}(op : Uint256) -> (res : Uint256){',
          '    let (res) = uint256_neg(op);',
          '    return (res,);',
          '}',
        ].join('\n');
      } else {
        // Could also have if op == 0: 0 else limit-op
        return [
          `func warp_negate${width}{bitwise_ptr : BitwiseBuiltin*}(op : felt) -> (res : felt){`,
          `    let raw_res = ${bound(width)} - op;`,
          `    let (res) = bitwise_and(raw_res, ${mask(width)});`,
          `    return (res,);`,
          `}`,
        ].join('\n');
      }
    }),
  };
}

export function functionaliseNegate(node: UnaryOperation, ast: AST): void {
  IntFunction(node, node.vSubExpression, 'negate', 'negate', ast);
}<|MERGE_RESOLUTION|>--- conflicted
+++ resolved
@@ -3,17 +3,10 @@
 import { bound, forAllWidths, IntFunction, mask, WarplibFunctionInfo } from '../../utils';
 
 // This satisfies the solidity convention of -type(intX).min = type(intX).min
-<<<<<<< HEAD
-export async function negate(): Promise<void> {
-  await generateFile(
-    'negate',
-    [
-=======
 export function negate(): WarplibFunctionInfo {
   return {
     fileName: 'negate',
     imports: [
->>>>>>> 1e513662
       'from starkware.cairo.common.bitwise import bitwise_and',
       'from starkware.cairo.common.cairo_builtins import BitwiseBuiltin',
       'from starkware.cairo.common.uint256 import Uint256, uint256_neg',
