import { forAllWidths, mask, WarplibFunctionInfo } from '../../utils';

const INDENT = ' '.repeat(4);

<<<<<<< HEAD
const import_strings: string[] = [
  'from starkware.cairo.common.math_cmp import is_le_felt',
  'from starkware.cairo.common.uint256 import Uint256',
];

const BitBoundChecker: Array<string> = [
  ...forAllWidths((int_width) => {
    if (int_width === 256) {
      return [
        `func warp_external_input_check_int256{range_check_ptr}(x : Uint256){`,
        `${INDENT}alloc_locals;`,
        `${INDENT}let inRangeHigh : felt = is_le_felt(x.high, ${mask(128)});`,
        `${INDENT}let inRangeLow : felt = is_le_felt(x.low, ${mask(128)});`,
        `${INDENT}with_attr error_message("Error: value out-of-bounds. Values passed to high and low members of Uint256 must be less than 2**128."){`,
        `${INDENT.repeat(2)}assert 1 = (inRangeHigh * inRangeLow);`,
        `${INDENT}}`,
        `${INDENT}return();`,
        `}\n`,
      ];
    } else {
      return [
        `func warp_external_input_check_int${int_width}{range_check_ptr}(x : felt){`,
        `${INDENT}let inRange : felt = is_le_felt(x, ${mask(int_width)});`,
        `${INDENT}with_attr error_message("Error: value out-of-bounds. Value must be less than 2**${int_width}."){`,
        `${INDENT.repeat(2)}assert 1 = inRange;`,
        `${INDENT}}`,
        `${INDENT}return ();`,
        `}\n`,
      ];
    }
  }),
];

export async function external_input_check_ints(): Promise<void> {
  await generateFile('external_input_check_ints', import_strings, [...BitBoundChecker]);
=======
export function external_input_check_ints(): WarplibFunctionInfo {
  return {
    fileName: 'external_input_check_ints',
    imports: [
      'from starkware.cairo.common.math_cmp import is_le_felt',
      'from starkware.cairo.common.uint256 import Uint256',
    ],
    functions: forAllWidths((int_width) => {
      if (int_width === 256) {
        return [
          `func warp_external_input_check_int256{range_check_ptr}(x : Uint256){`,
          `${INDENT}alloc_locals;`,
          `${INDENT}let inRangeHigh : felt = is_le_felt(x.high, ${mask(128)});`,
          `${INDENT}let inRangeLow : felt = is_le_felt(x.low, ${mask(128)});`,
          `${INDENT}with_attr error_message("Error: value out-of-bounds. Values passed to high and low members of Uint256 must be less than 2**128."){`,
          `${INDENT.repeat(2)}assert 1 = (inRangeHigh * inRangeLow);`,
          `${INDENT}}`,
          `${INDENT}return();`,
          `}\n`,
        ].join('\n');
      } else {
        return [
          `func warp_external_input_check_int${int_width}{range_check_ptr}(x : felt){`,
          `${INDENT}let inRange : felt = is_le_felt(x, ${mask(int_width)});`,
          `${INDENT}with_attr error_message("Error: value out-of-bounds. Value must be less than 2**${int_width}."){`,
          `${INDENT.repeat(2)}assert 1 = inRange;`,
          `${INDENT}}`,
          `${INDENT}return ();`,
          `}\n`,
        ].join('\n');
      }
    }),
  };
>>>>>>> 1e513662
}<|MERGE_RESOLUTION|>--- conflicted
+++ resolved
@@ -2,43 +2,6 @@
 
 const INDENT = ' '.repeat(4);
 
-<<<<<<< HEAD
-const import_strings: string[] = [
-  'from starkware.cairo.common.math_cmp import is_le_felt',
-  'from starkware.cairo.common.uint256 import Uint256',
-];
-
-const BitBoundChecker: Array<string> = [
-  ...forAllWidths((int_width) => {
-    if (int_width === 256) {
-      return [
-        `func warp_external_input_check_int256{range_check_ptr}(x : Uint256){`,
-        `${INDENT}alloc_locals;`,
-        `${INDENT}let inRangeHigh : felt = is_le_felt(x.high, ${mask(128)});`,
-        `${INDENT}let inRangeLow : felt = is_le_felt(x.low, ${mask(128)});`,
-        `${INDENT}with_attr error_message("Error: value out-of-bounds. Values passed to high and low members of Uint256 must be less than 2**128."){`,
-        `${INDENT.repeat(2)}assert 1 = (inRangeHigh * inRangeLow);`,
-        `${INDENT}}`,
-        `${INDENT}return();`,
-        `}\n`,
-      ];
-    } else {
-      return [
-        `func warp_external_input_check_int${int_width}{range_check_ptr}(x : felt){`,
-        `${INDENT}let inRange : felt = is_le_felt(x, ${mask(int_width)});`,
-        `${INDENT}with_attr error_message("Error: value out-of-bounds. Value must be less than 2**${int_width}."){`,
-        `${INDENT.repeat(2)}assert 1 = inRange;`,
-        `${INDENT}}`,
-        `${INDENT}return ();`,
-        `}\n`,
-      ];
-    }
-  }),
-];
-
-export async function external_input_check_ints(): Promise<void> {
-  await generateFile('external_input_check_ints', import_strings, [...BitBoundChecker]);
-=======
 export function external_input_check_ints(): WarplibFunctionInfo {
   return {
     fileName: 'external_input_check_ints',
@@ -72,5 +35,4 @@
       }
     }),
   };
->>>>>>> 1e513662
 }