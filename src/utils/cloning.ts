--- conflicted
+++ resolved
@@ -17,12 +17,9 @@
   IndexAccess,
   Literal,
   Mapping,
-<<<<<<< HEAD
   ModifierInvocation,
   OverrideSpecifier,
   ParameterList,
-=======
->>>>>>> b5ad366a
   Return,
   UnaryOperation,
   UserDefinedTypeName,
@@ -246,38 +243,38 @@
     );
   } else if (node instanceof Block) {
     newNode = new Block(
-      ast.reserveId(),
+      replaceId(node, ast, remappedIds),
       node.src,
       'Block',
-      node.vStatements.map((v) => cloneASTNode(v, ast)),
+      node.vStatements.map((v) => cloneASTNodeImpl(v, ast, remappedIds)),
       node.documentation,
       node.raw,
     );
   } else if (node instanceof IfStatement) {
     newNode = new IfStatement(
-      ast.reserveId(),
+      replaceId(node, ast, remappedIds),
       node.src,
       'IfStatement',
-      cloneASTNode(node.vCondition, ast),
-      cloneASTNode(node.vTrueBody, ast),
-      node.vFalseBody ? cloneASTNode(node.vFalseBody, ast) : undefined,
+      cloneASTNodeImpl(node.vCondition, ast, remappedIds),
+      cloneASTNodeImpl(node.vTrueBody, ast, remappedIds),
+      node.vFalseBody ? cloneASTNodeImpl(node.vFalseBody, ast, remappedIds) : undefined,
       node.documentation,
       node.raw,
     );
   } else if (node instanceof Return) {
     newNode = new Return(
-      ast.reserveId(),
+      replaceId(node.id, ast, remappedIds),
       node.src,
       'Return',
       node.functionReturnParameters,
-      node.vExpression ? cloneASTNode(node.vExpression, ast) : undefined,
+      node.vExpression ? cloneASTNodeImpl(node.vExpression, ast, remappedIds) : undefined,
       node.documentation,
       node.raw,
     );
   } else if (node instanceof Break) {
-    newNode = cloneBreak(node, ast);
+    newNode = cloneBreak(node, ast, remappedIds);
   } else if (node instanceof Continue) {
-    newNode = cloneContinue(node, ast);
+    newNode = cloneContinue(node, ast, remappedIds);
     // Resolvable
   } else if (node instanceof CairoFunctionDefinition) {
     newNode = new CairoFunctionDefinition(
@@ -413,7 +410,6 @@
   return newNode instanceof ref.constructor && ref instanceof newNode.constructor;
 }
 
-<<<<<<< HEAD
 function replaceId(oldId: number, ast: AST, remappedIds: Map<number, number>): number {
   const id = ast.reserveId();
   if (remappedIds.has(oldId)) {
@@ -445,16 +441,4 @@
     node.documentation,
     node.raw,
   );
-=======
-// Defining a seperate function instead of inling the code is a workaround to make the typechecker
-// happy, since it can't distinguish between a Statement and Break.
-function cloneBreak(node: Break, ast: AST): Break {
-  return new Break(ast.reserveId(), node.src, 'Break', node.documentation, node.raw);
-}
-
-// Defining a seperate function instead of inling the code is a workaround to make the typechecker
-// happy, since it can't distinguish between a Statement and Continue.
-function cloneContinue(node: Continue, ast: AST): Continue {
-  return new Continue(ast.reserveId(), node.src, 'Continue', node.documentation, node.raw);
->>>>>>> b5ad366a
 }